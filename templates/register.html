--- conflicted
+++ resolved
@@ -1,32 +1,8 @@
-<<<<<<< HEAD
-      
-=======
->>>>>>> e87b845cd0e25ed483adbcd17d9fd2ee93b7826f
 <!DOCTYPE html>
 <html lang="de">
 <head>
     <meta charset="UTF-8">
     <title>Registrieren</title>
-<<<<<<< HEAD
-<<<<<<< HEAD
-    <!-- (CSS-Styles bleiben gleich wie in login.html) -->
-    <style>body { font-family: sans-serif; background-color: #f0f2f5; display: flex; justify-content: center; align-items: center; height: 100vh; } .login-box { background: white; padding: 40px; border-radius: 8px; box-shadow: 0 4px 8px rgba(0,0,0,0.1); text-align: center; } input { width: 95%; padding: 10px; margin-top: 10px; border: 1px solid #ccc; border-radius: 4px; } input[type="submit"] { background-color: #28a745; color: white; cursor: pointer; } .error { color: red; margin-top: 10px; } a { color: #007bff; text-decoration: none; }</style>
-</head>
-<body>
-    <div class="login-box">
-        <h2>Neuen Account erstellen</h2>
-        <form method="post">
-            <input type="email" name="email" placeholder="E-Mail-Adresse" required>
-            <input type="password" name="password" placeholder="Passwort" required>
-            <input type="submit" value="Registrieren">
-        </form>
-        <p>Schon einen Account? <a href="{{ url_for('login') }}">Hier einloggen</a>.</p>
-        {% with messages = get_flashed_messages() %}
-          {% if messages %}
-            <p class="error">{{ messages[0] }}</p>
-          {% endif %}
-        {% endwith %}
-=======
     <meta name="viewport" content="width=device-width, initial-scale=1">
     <style>
         body {
@@ -36,6 +12,7 @@
             justify-content: center;
             align-items: center;
             height: 100vh;
+            margin: 0;
         }
         .register-box {
             background-color: white;
@@ -44,37 +21,41 @@
             box-shadow: 0 0 10px rgba(0,0,0,0.1);
             width: 100%;
             max-width: 400px;
+            text-align: center;
         }
         h2 {
-            margin-top: 0;
+            margin-bottom: 1rem;
         }
         input {
             width: 100%;
             padding: 0.75rem;
-            margin-top: 0.5rem;
-            margin-bottom: 1rem;
+            margin: 0.5rem 0;
             border: 1px solid #ccc;
             border-radius: 4px;
         }
         button {
             width: 100%;
-            background-color: #27ae60;
+            background-color: #28a745;
             color: white;
             padding: 0.75rem;
             border: none;
             border-radius: 4px;
             cursor: pointer;
+            margin-top: 1rem;
         }
         button:hover {
-            background-color: #1e8449;
+            background-color: #218838;
         }
         .link {
-            text-align: center;
             margin-top: 1rem;
         }
         .link a {
+            color: #007bff;
             text-decoration: none;
-            color: #3498db;
+        }
+        .error {
+            color: red;
+            margin-top: 1rem;
         }
     </style>
 </head>
@@ -82,36 +63,20 @@
     <div class="register-box">
         <h2>Registrieren</h2>
         <form method="POST">
-            <label for="email">E-Mail</label>
-            <input type="email" name="email" required>
-
-            <label for="password">Passwort</label>
-            <input type="password" name="password" required>
-
+            <input type="email" name="email" placeholder="E-Mail-Adresse" required>
+            <input type="password" name="password" placeholder="Passwort" required>
             <button type="submit">Registrieren</button>
         </form>
 
         <div class="link">
             <p>Schon registriert? <a href="{{ url_for('login') }}">Jetzt einloggen</a></p>
         </div>
->>>>>>> e87b845cd0e25ed483adbcd17d9fd2ee93b7826f
+
+        {% with messages = get_flashed_messages() %}
+          {% if messages %}
+            <div class="error">{{ messages[0] }}</div>
+          {% endif %}
+        {% endwith %}
     </div>
 </body>
-</html>
-
-<<<<<<< HEAD
-    
-=======
->>>>>>> e87b845cd0e25ed483adbcd17d9fd2ee93b7826f
-=======
-</head>
-<body>
-    <h1>Registrierung</h1>
-    <form action="/register" method="post">
-        <input type="email" name="email" placeholder="E-Mail" required>
-        <input type="password" name="password" placeholder="Passwort" required>
-        <button type="submit">Registrieren</button>
-    </form>
-</body>
-</html>
->>>>>>> f5f171bf
+</html>